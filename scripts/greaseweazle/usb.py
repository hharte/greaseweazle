# greaseweazle/usb.py
#
# Written & released by Keir Fraser <keir.xen@gmail.com>
#
# This is free and unencumbered software released into the public domain.
# See the file COPYING for more details, or visit <http://unlicense.org>.

import struct
import itertools as it
from enum import Enum
from greaseweazle import version
from greaseweazle import error
from greaseweazle.flux import Flux
from greaseweazle import optimised

EARLIEST_SUPPORTED_FIRMWARE = (0, 31)

## Control-Path command set
class ControlCmd:
    ClearComms      = 10000
    Normal          =  9600


## Command set
class Cmd:
    GetInfo         =  0
    Update          =  1
    Seek            =  2
    Head            =  3
    SetParams       =  4
    GetParams       =  5
    Motor           =  6
    ReadFlux        =  7
    WriteFlux       =  8
    GetFluxStatus   =  9
    GetIndexTimes   = 10
    SwitchFwMode    = 11
    Select          = 12
    Deselect        = 13
    SetBusType      = 14
    SetPin          = 15
    Reset           = 16
    EraseFlux       = 17
    SourceBytes     = 18
    SinkBytes       = 19
    GetPin          = 20
    TestMode        = 21
    NoClickStep     = 22
    str = {
        GetInfo: "GetInfo",
        Update: "Update",
        Seek: "Seek",
        Head: "Head",
        SetParams: "SetParams",
        GetParams: "GetParams",
        Motor: "Motor",
        ReadFlux: "ReadFlux",
        WriteFlux: "WriteFlux",
        GetFluxStatus: "GetFluxStatus",
        GetIndexTimes: "GetIndexTimes",
        SwitchFwMode: "SwitchFwMode",
        Select: "Select",
        Deselect: "Deselect",
        SetBusType: "SetBusType",
        SetPin: "SetPin",
        Reset: "Reset",
        EraseFlux: "EraseFlux",
        SourceBytes: "SourceBytes",
        SinkBytes: "SinkBytes",
        GetPin: "GetPin",
        TestMode: "TestMode",
        NoClickStep: "NoClickStep"
    }


## Command responses/acknowledgements
class Ack:
    Okay            =  0
    BadCommand      =  1
    NoIndex         =  2
    NoTrk0          =  3
    FluxOverflow    =  4
    FluxUnderflow   =  5
    Wrprot          =  6
    NoUnit          =  7
    NoBus           =  8
    BadUnit         =  9
    BadPin          = 10
    BadCylinder     = 11
    OutOfSRAM       = 12
    OutOfFlash      = 13
    str = {
        Okay: "Okay",
        BadCommand: "Bad Command",
        NoIndex: "No Index",
        NoTrk0: "Track 0 not found",
        FluxOverflow: "Flux Overflow",
        FluxUnderflow: "Flux Underflow",
        Wrprot: "Disk is Write Protected",
        NoUnit: "No drive unit selected",
        NoBus: "No bus type (eg. Shugart, IBM/PC) specified",
        BadUnit: "Invalid unit number",
        BadPin: "Invalid pin",
        BadCylinder: "Invalid cylinder",
        OutOfSRAM: "Out of SRAM",
        OutOfFlash: "Out of Flash"
    }



## Cmd.GetInfo indexes
class GetInfo:
    Firmware        = 0
    BandwidthStats  = 1
    CurrentDrive    = 7


## Cmd.{Get,Set}Params indexes
class Params:
    Delays          = 0


## Cmd.SetBusType values
<<<<<<< HEAD
class BusType:
    Invalid            = 0
    IBMPC              = 1
    Shugart            = 2
    Apple2             = 3
    Apple2QuarterTrack = 4
=======
class BusType(Enum):
    Invalid         = 0
    IBMPC           = 1
    Shugart         = 2
>>>>>>> cd1a3ccf


## Flux read stream opcodes, preceded by 0xFF byte
class FluxOp:
    Index           = 1
    Space           = 2
    Astable         = 3


## Cmd.GetInfo DriveInfo result
class DriveInfo:

    FLAG_CYL_VALID = 1
    FLAG_MOTOR_ON  = 2
    FLAG_IS_FLIPPY = 4

    def __init__(self, rsp):
        flags, cyl = struct.unpack("<Ii24x", rsp)
        self.cyl = cyl if (flags & self.FLAG_CYL_VALID) != 0 else None
        self.motor_on = (flags & self.FLAG_MOTOR_ON) != 0
        self.is_flippy = (flags & self.FLAG_IS_FLIPPY) != 0

    def __str__(self):
        s = "Cyl: " + ("Unknown" if self.cyl is None else str(self.cyl))
        if self.motor_on:
            s += "; Motor-On"
        if self.is_flippy:
            s += "; Is-Flippy"
        return s


## CmdError: Encapsulates a command acknowledgement.
class CmdError(Exception):

    def __init__(self, cmd, code):
        self.cmd = cmd
        self.code = code

    def cmd_str(self):
        return Cmd.str.get(self.cmd[0], "UnknownCmd")
        
    def errcode_str(self):
        if self.code == Ack.BadCylinder and self.cmd[0] == Cmd.Seek:
            s = Ack.str[Ack.BadCylinder]
            return s + " %d" % struct.unpack('2Bb', self.cmd)[2]
        return Ack.str.get(self.code, "Unknown Error (%u)" % self.code)

    def __str__(self):
        return "%s: %s" % (self.cmd_str(), self.errcode_str())


class Unit:

    ## Unit information, instance variables:
    ##  major, minor: Greaseweazle firmware version number
    ##  max_cmd:      Maximum Cmd number accepted by this unit
    ##  sample_freq:  Resolution of all time values passed to/from this unit
    ##  update_mode:  True iff the Greaseweazle unit is in update mode

    ## Unit(ser):
    ## Accepts a Pyserial instance for Greaseweazle communications.
    def __init__(self, ser):
        self.ser = ser
        self.reset()
        # Copy firmware info to instance variables (see above for definitions).
        self._send_cmd(struct.pack("3B", Cmd.GetInfo, 3, GetInfo.Firmware))
        x = struct.unpack("<4BI3B21x", self.ser.read(32))
        (self.major, self.minor, is_main_firmware,
         self.max_cmd, self.sample_freq, self.hw_model,
         self.hw_submodel, self.usb_speed) = x
        self.version = (self.major, self.minor)
        # Old firmware doesn't report HW type but runs on STM32F1 only.
        if self.hw_model == 0:
            self.hw_model = 1
        # Check whether firmware is in update mode: limited command set if so.
        self.update_mode = (is_main_firmware == 0)
        if self.update_mode:
            self.update_jumpered = (self.sample_freq & 1)
            del self.sample_freq
            return
        # We are running main firmware: Check whether an update is needed.
        # We can use only the GetInfo command if the firmware is out of date.
        self.update_needed = (self.version < EARLIEST_SUPPORTED_FIRMWARE)
        if self.update_needed:
            return
        # Initialise the delay properties with current firmware values.
        self._send_cmd(struct.pack("4B", Cmd.GetParams, 4, Params.Delays, 10))
        (self._select_delay, self._step_delay,
         self._seek_settle_delay, self._motor_delay,
         self._watchdog_delay) = struct.unpack("<5H", self.ser.read(10))


    ## reset:
    ## Resets communications with Greaseweazle.
    def reset(self):
        self.ser.reset_output_buffer()
        self.ser.baudrate = ControlCmd.ClearComms
        self.ser.baudrate = ControlCmd.Normal
        self.ser.reset_input_buffer()
        self.ser.close()
        self.ser.open()


    ## _send_cmd:
    ## Send given command byte sequence to Greaseweazle.
    ## Raise a CmdError if command fails.
    def _send_cmd(self, cmd):
        self.ser.write(cmd)
        (c,r) = struct.unpack("2B", self.ser.read(2))
        error.check(c == cmd[0], "Command returned garbage (%02x != %02x)"
                    % (c, cmd[0]))
        if r != 0:
            raise CmdError(cmd, r)


    def get_current_drive_info(self):
        self._send_cmd(struct.pack("3B", Cmd.GetInfo, 3, GetInfo.CurrentDrive))
        return DriveInfo(self.ser.read(32))


    ## seek:
    ## Seek the selected drive's heads to the specified track (cyl, head).
    def seek(self, cyl, head):
        self._send_cmd(struct.pack("2Bb", Cmd.Seek, 3, cyl))
        trk0 = not self.get_pin(26)
        if cyl == 0 and not trk0:
            # This can happen with Kryoflux flippy-modded Panasonic drives
            # which may not assert the /TRK0 signal when stepping *inward*
            # from cylinder -1. We can check this by attempting a fake outward
            # step, which is exactly NoClickStep's purpose.
            try:
                info = self.get_current_drive_info()
                if info.is_flippy:
                    self._send_cmd(struct.pack("2B", Cmd.NoClickStep, 2))
            except CmdError:
                # GetInfo.CurrentDrive is unsupported by older firmwares.
                # NoClickStep is "best effort". We're on a likely error
                # path anyway, so let them fail silently.
                pass
            trk0 = not self.get_pin(26) # now re-sample /TRK0
        error.check(cyl < 0 or (cyl == 0) == trk0,
                    "Track0 signal %s after seek to cylinder %d"
                    % (('absent', 'asserted')[trk0], cyl))
        self._send_cmd(struct.pack("3B", Cmd.Head, 3, head))


    ## set_bus_type:
    ## Set the floppy bus type.
    def set_bus_type(self, type):
        self._send_cmd(struct.pack("3B", Cmd.SetBusType, 3, type))


    ## set_pin:
    ## Set a pin level.
    def set_pin(self, pin, level):
        self._send_cmd(struct.pack("4B", Cmd.SetPin, 4, pin, int(level)))


    ## get_pin:
    ## Get a pin level.
    def get_pin(self, pin):
        self._send_cmd(struct.pack("3B", Cmd.GetPin, 3, pin))
        v, = struct.unpack("B", self.ser.read(1))
        return bool(v)


    ## power_on_reset:
    ## Re-initialise to power-on defaults.
    def power_on_reset(self):
        self._send_cmd(struct.pack("2B", Cmd.Reset, 2))


    ## drive_select:
    ## Select the specified drive unit.
    def drive_select(self, unit):
        self._send_cmd(struct.pack("3B", Cmd.Select, 3, unit))


    ## drive_deselect:
    ## Deselect currently-selected drive unit (if any).
    def drive_deselect(self):
        self._send_cmd(struct.pack("2B", Cmd.Deselect, 2))


    ## drive_motor:
    ## Turn the specified drive's motor on/off.
    def drive_motor(self, unit, state):
        self._send_cmd(struct.pack("4B", Cmd.Motor, 4, unit, int(state)))


    ## switch_fw_mode:
    ## Switch between bootloader and main firmware.
    def switch_fw_mode(self, mode):
        self._send_cmd(struct.pack("3B", Cmd.SwitchFwMode, 3, int(mode)))


    ## update_main_firmware:
    ## Update Greaseweazle with the given new main firmware.
    def update_main_firmware(self, dat):
        self._send_cmd(struct.pack("<2BI", Cmd.Update, 6, len(dat)))
        self.ser.write(dat)
        (ack,) = struct.unpack("B", self.ser.read(1))
        return ack


    ## update_bootloader:
    ## Update Greaseweazle with the given new bootloader.
    def update_bootloader(self, dat):
        self._send_cmd(struct.pack("<2B2I", Cmd.Update, 10,
                                   len(dat), 0xdeafbee3))
        self.ser.write(dat)
        (ack,) = struct.unpack("B", self.ser.read(1))
        return ack


    ## _decode_flux:
    ## Decode the Greaseweazle data stream into a list of flux samples.
    def _decode_flux(self, dat):
        flux, index = [], []
        assert dat[-1] == 0
        dat_i = it.islice(dat, 0, len(dat)-1)
        ticks, ticks_since_index = 0, 0
        def _read_28bit():
            val =  (next(dat_i) & 254) >>  1
            val += (next(dat_i) & 254) <<  6
            val += (next(dat_i) & 254) << 13
            val += (next(dat_i) & 254) << 20
            return val
        try:
            while True:
                i = next(dat_i)
                if i == 255:
                    opcode = next(dat_i)
                    if opcode == FluxOp.Index:
                        val = _read_28bit()
                        index.append(ticks_since_index + ticks + val)
                        ticks_since_index = -(ticks + val)
                    elif opcode == FluxOp.Space:
                        ticks += _read_28bit()
                    else:
                        raise error.Fatal("Bad opcode in flux stream (%d)"
                                          % opcode)
                else:
                    if i < 250:
                        val = i
                    else:
                        val = 250 + (i - 250) * 255
                        val += next(dat_i) - 1
                    ticks += val
                    flux.append(ticks)
                    ticks_since_index += ticks
                    ticks = 0
        except StopIteration:
            pass
        return flux, index


    ## _encode_flux:
    ## Convert the given flux timings into an encoded data stream.
    def _encode_flux(self, flux):
        nfa_thresh = round(150e-6 * self.sample_freq)  # 150us
        nfa_period = round(1.25e-6 * self.sample_freq) # 1.25us
        dat = bytearray()
        def _write_28bit(x):
            dat.append(1 | (x<<1) & 255)
            dat.append(1 | (x>>6) & 255)
            dat.append(1 | (x>>13) & 255)
            dat.append(1 | (x>>20) & 255)
        # Emit a dummy final flux value. This is never written to disk because
        # the write is aborted immediately the final flux is loaded into the
        # WDATA timer. The dummy flux is sacrificial, ensuring that the real
        # final flux gets written in full.
        dummy_flux = round(100e-6 * self.sample_freq)
        for val in it.chain(flux, [dummy_flux]):
            if val == 0:
                pass
            elif val < 250:
                dat.append(val)
            elif val > nfa_thresh:
                dat.append(255)
                dat.append(FluxOp.Space)
                _write_28bit(val)
                dat.append(255)
                dat.append(FluxOp.Astable)
                _write_28bit(nfa_period)
            else:
                high = (val-250) // 255
                if high < 5:
                    dat.append(250 + high)
                    dat.append(1 + (val-250) % 255)
                else:
                    dat.append(255)
                    dat.append(FluxOp.Space)
                    _write_28bit(val - 249)
                    dat.append(249)
        dat.append(0) # End of Stream
        return dat


    ## _read_track:
    ## Private helper which issues command requests to Greaseweazle.
    def _read_track(self, revs, ticks):

        # Request and read all flux timings for this track.
        dat = bytearray()
        self._send_cmd(struct.pack("<2BIH", Cmd.ReadFlux, 8,
                                   ticks, 0 if revs==0 else revs+1))
        while True:
            dat += self.ser.read(1)
            dat += self.ser.read(self.ser.in_waiting)
            if dat[-1] == 0:
                break

        # Check flux status. An exception is raised if there was an error.
        self._send_cmd(struct.pack("2B", Cmd.GetFluxStatus, 2))

        return dat


    ## read_track:
    ## Read and decode flux and index timings for the current track.
    def read_track(self, revs, ticks=0, nr_retries=5):

        retry = 0
        while True:
            try:
                dat = self._read_track(revs, ticks)
            except CmdError as error:
                # An error occurred. We may retry on transient overflows.
                if error.code == Ack.FluxOverflow and retry < nr_retries:
                    retry += 1
                else:
                    raise error
            else:
                # Success!
                break

        try:
            # Decode the flux list and read the index-times list.
            flux_list, index_list = optimised.decode_flux(dat)
        except AttributeError:
            flux_list, index_list = self._decode_flux(dat)

        # Success: Return the requested full index-to-index revolutions.
        return Flux(index_list, flux_list, self.sample_freq, index_cued=False)


    ## write_track:
    ## Write the given flux stream to the current track via Greaseweazle.
    def write_track(self, flux_list, terminate_at_index,
                    cue_at_index=True, nr_retries=5):

        # Create encoded data stream.
        dat = self._encode_flux(flux_list)
        
        retry = 0
        while True:
            try:
                # Write the flux stream to the track via Greaseweazle.
                self._send_cmd(struct.pack("4B", Cmd.WriteFlux, 4,
                                           int(cue_at_index),
                                           int(terminate_at_index)))
                self.ser.write(dat)
                self.ser.read(1) # Sync with Greaseweazle
                self._send_cmd(struct.pack("2B", Cmd.GetFluxStatus, 2))
            except CmdError as error:
                # An error occurred. We may retry on transient underflows.
                if error.code == Ack.FluxUnderflow and retry < nr_retries:
                    retry += 1
                else:
                    raise error
            else:
                # Success!
                break


    ## erase_track:
    ## Erase the current track via Greaseweazle.
    def erase_track(self, ticks):
        self._send_cmd(struct.pack("<2BI", Cmd.EraseFlux, 6, int(ticks)))
        self.ser.read(1) # Sync with Greaseweazle
        self._send_cmd(struct.pack("2B", Cmd.GetFluxStatus, 2))


    ## source_bytes:
    ## Command Greaseweazle to source 'nr' garbage bytes.
    def source_bytes(self, nr, seed):
        self._send_cmd(struct.pack("<2B2I", Cmd.SourceBytes, 10, nr, seed))
        return self.ser.read(nr)

    ## sink_bytes:
    ## Command Greaseweazle to sink given data buffer.
    def sink_bytes(self, dat, seed):
        self._send_cmd(struct.pack("<2BII", Cmd.SinkBytes, 10, len(dat), seed))
        self.ser.write(dat)
        (ack,) = struct.unpack("B", self.ser.read(1))
        return ack


    ## bw_stats:
    ## Get min/max bandwidth for previous source/sink command. Mbps (float).
    def bw_stats(self):
        self._send_cmd(struct.pack("3B", Cmd.GetInfo, 3,
                                   GetInfo.BandwidthStats))
        min_bytes, min_usecs, max_bytes, max_usecs = struct.unpack(
            "<4I16x", self.ser.read(32))
        min_bw = (8 * min_bytes) / min_usecs
        max_bw = (8 * max_bytes) / max_usecs
        return min_bw, max_bw

    
    ##
    ## Delay-property public getters and setters:
    ##  select_delay:      Delay (usec) after asserting drive select
    ##  step_delay:        Delay (usec) after issuing a head-step command
    ##  seek_settle_delay: Delay (msec) after completing a head-seek operation
    ##  motor_delay:       Delay (msec) after turning on drive spindle motor
    ##  watchdog_delay:    Timeout (msec) since last command upon which all
    ##                     drives are deselected and spindle motors turned off
    ##

    def _set_delays(self):
        self._send_cmd(struct.pack("<3B5H", Cmd.SetParams,
                                   3+5*2, Params.Delays,
                                   self._select_delay, self._step_delay,
                                   self._seek_settle_delay,
                                   self._motor_delay, self._watchdog_delay))

    @property
    def select_delay(self):
        return self._select_delay
    @select_delay.setter
    def select_delay(self, select_delay):
        self._select_delay = select_delay
        self._set_delays()

    @property
    def step_delay(self):
        return self._step_delay
    @step_delay.setter
    def step_delay(self, step_delay):
        self._step_delay = step_delay
        self._set_delays()

    @property
    def seek_settle_delay(self):
        return self._seek_settle_delay
    @seek_settle_delay.setter
    def seek_settle_delay(self, seek_settle_delay):
        self._seek_settle_delay = seek_settle_delay
        self._set_delays()

    @property
    def motor_delay(self):
        return self._motor_delay
    @motor_delay.setter
    def motor_delay(self, motor_delay):
        self._motor_delay = motor_delay
        self._set_delays()

    @property
    def watchdog_delay(self):
        return self._watchdog_delay
    @watchdog_delay.setter
    def watchdog_delay(self, watchdog_delay):
        self._watchdog_delay = watchdog_delay
        self._set_delays()

# Local variables:
# python-indent: 4
# End:<|MERGE_RESOLUTION|>--- conflicted
+++ resolved
@@ -121,19 +121,12 @@
 
 
 ## Cmd.SetBusType values
-<<<<<<< HEAD
-class BusType:
+class BusType(Enum):
     Invalid            = 0
     IBMPC              = 1
     Shugart            = 2
     Apple2             = 3
     Apple2QuarterTrack = 4
-=======
-class BusType(Enum):
-    Invalid         = 0
-    IBMPC           = 1
-    Shugart         = 2
->>>>>>> cd1a3ccf
 
 
 ## Flux read stream opcodes, preceded by 0xFF byte
